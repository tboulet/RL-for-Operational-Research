--- conflicted
+++ resolved
@@ -1,75 +1,59 @@
-<<<<<<< HEAD
-# Hyperparameters
-n_episodes_training: 10000
-render_config:
+# ============== Hyperparameters ==============
+
+# The maximal number of training episodes. If null/unspecified, the training won't have limitations in terms of episodes.
+n_max_episodes_training: 1000
+
+# The maximal number of training steps. If null/unspecified, the training won't have limitations in terms of steps.
+n_max_steps_training: null
+
+# The episodic frequency at which we evaluate the agent. If null/unspecified, the agent won't be evaluated.
+eval_frequency_episode: 100
+
+# The render configuration for training.
+render_config_train:
+  # Whether to render the environment.
   do_render: False
+  # At which frequency to render the environment (in terms of total episodes).
+  frequency_episode: 200
+  # Inside the rendered episode, at which frequency (in steps) to render the environment.
+  frequency_step: 1
+  # The delay between each render.
+  delay: 0
+
+# The render configuration for evaluation.
+render_config_eval:
+  do_render: True
   frequency_step: 1
   frequency_episode: 1
   delay: 0.1
 
-# Logging
-do_wandb: False
-=======
-# ============== Hyperparameters ==============
-
-# The maximal number of training episodes. If null/unspecified, the training won't have limitations in terms of episodes.
-n_max_episodes_training : 1000
-
-# The maximal number of training steps. If null/unspecified, the training won't have limitations in terms of steps.
-n_max_steps_training : null
-
-# The episodic frequency at which we evaluate the agent. If null/unspecified, the agent won't be evaluated.
-eval_frequency_episode : 100
-
-# The render configuration for training. 
-render_config_train:
-  # Whether to render the environment.
-  do_render : False
-  # At which frequency to render the environment (in terms of total episodes).
-  frequency_episode : 200
-  # Inside the rendered episode, at which frequency (in steps) to render the environment.
-  frequency_step : 1
-  # The delay between each render.
-  delay : 0
-  
-# The render configuration for evaluation.
-render_config_eval:
-  do_render : True
-  frequency_step : 1
-  frequency_episode : 1
-  delay : 0.1
-
-
 # ============== Logging ==============
 
 # Whether to log metrics in WandB
-do_wandb : False
+do_wandb: False
 
 # The configuration for WandB logging.
->>>>>>> ad7ff4ab
 wandb_config:
-  project : RL for Optimization Research
-  entity : rl_for_or
+  project: RL for Optimization Research
+  entity: rl_for_or
 
 # Whether to log metrics in TensorBoard
-do_tb : True
+do_tb: True
 
 # Whether to log metrics in the CLI, and at which frequency.
-do_cli : False
-cli_frequency_episode : 10
+do_cli: False
+cli_frequency_episode: 10
 
 # Whether to use a tqdm progress bar for the number of episodes.
-do_tqdm : True
-
+do_tqdm: True
 
 # Defaults sub-configs and other Hydra config.
 defaults:
   - _self_
-  - env : toy
-  - algo : random
-  - override hydra/hydra_logging: disabled  
-  - override hydra/job_logging: disabled 
-
+  - env: toy
+  - algo: random
+  - override hydra/hydra_logging: disabled
+  - override hydra/job_logging: disabled
 
 # Hydra config, do not change.
 hydra:
