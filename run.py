# Logging
import os
import wandb
from tensorboardX import SummaryWriter

# Config system
import hydra
from omegaconf import OmegaConf, DictConfig

# Utils
from tqdm import tqdm
import datetime
import time
from typing import Dict, Type, Any, Tuple
import cProfile

# ML libraries
import random
import numpy as np
from environments.base_environment import BaseOREnvironment

# Project imports
from src.time_measure import RuntimeMeter
from src.utils import try_get_seed
from environments import env_name_to_EnvClass
from algorithms import algo_name_to_AlgoClass

<<<<<<< HEAD
=======

def try_render(
    env: BaseOREnvironment,
    episode: int,
    step: int,
    render_config: dict,
    done: bool,
) -> None:
    """Try to render the environment, depending on the render_config and the current episode and step.

    Args:
        env (BaseOREnvironment): the env to render at that step
        episode (int): the current episode
        step (int): the current step among the episode
        render_config (dict): the render configuration
        done (bool): whether the episode is done or not
    """
    # Check if we should render
    if not render_config["do_render"]:
        return
    if not episode % render_config["frequency_episode"] == 0:
        return
    if (not done) and (not step % render_config["frequency_step"] == 0):
        return
    # Render the environment and wait a bit
    env.render()
    time.sleep(render_config["delay"])


>>>>>>> c6d8fcc8
@hydra.main(config_path="configs", config_name="config_default.yaml")
def main(config: DictConfig):
    """The main function of the project. It initializes the environment and the algorithm, then runs the training loop.

    Args:
        config (DictConfig): the configuration of the project. This will be imported from the config_default.yaml file in the configs folder,
        thanks to the @hydra.main decorator.
    """
    print("Configuration used :")
    print(OmegaConf.to_yaml(config))

    # Get the config values from the config object.
    algo_name: str = config["algo"]["name"]
    env_name: str = config["env"]["name"]
    n_episodes_training: int = config["n_episodes_training"]
    do_cli: bool = config["do_cli"]
    cli_frequency_episode = config["cli_frequency_episode"]
    do_wandb: bool = config["do_wandb"]
    do_tb: bool = config["do_tb"]
    do_tqdm: bool = config["do_tqdm"]
    render_config: dict = config["render_config"]

    # Set the seeds
    seed = try_get_seed(config)
    random.seed(seed)
    np.random.seed(seed)
    print(f"Using seed: {seed}")

    # Create the environment
    print("Initializing the environment...")
    EnvClass = env_name_to_EnvClass[env_name]
    env = EnvClass(config["env"]["config"])

    # Create the algorithm
    print("Initializing the algorithm...")
    AlgoClass = algo_name_to_AlgoClass[algo_name]
    algo = AlgoClass(config=config["algo"]["config"])

    # Initialize loggers
    run_name = f"[{algo_name}]_[{env_name}]_{datetime.datetime.now().strftime('%dth%mmo_%Hh%Mmin%Ss')}_seed{seed}"
    os.makedirs("logs", exist_ok=True)
    print(f"\nStarting run {run_name}")
    if do_wandb:
        run = wandb.init(
            name=run_name,
            config=config,
            **config["wandb_config"],
        )
    if do_tb:
        tb_writer = SummaryWriter(log_dir=f"tensorboard/{run_name}")

    # Training loop
    for episode in tqdm(range(n_episodes_training), disable=not do_tqdm):

        # Reset the environment
        with RuntimeMeter("env reset") as rm:
            state, info = env.reset(seed=seed)
            available_actions = env.get_available_actions(state=state)
            done = False
            episodic_reward = 0
            step = 0

        # Render the environment
        with RuntimeMeter("env render") as rm:
            try_render(env, episode, step, render_config, done)

        # Play one episode
        while not done:
            with RuntimeMeter("agent act") as rm:
                action = algo.act(state=state, available_actions=available_actions)

            with RuntimeMeter("env step") as rm:
                next_state, reward, is_trunc, done, info = env.step(action)
                next_available_actions = env.get_available_actions(state=next_state)
                episodic_reward += reward

            with RuntimeMeter("env render") as rm:
                try_render(env, episode, step, render_config, done)
                

            with RuntimeMeter("agent update") as rm:
                algo.update(state, action, reward, next_state, done)

            state = next_state
            available_actions = next_available_actions
            step += 1

        # Close the environment
        with RuntimeMeter("env close") as rm:
            env.close()

        # Log metrics.
        metrics = {}
        runtime_agent_total_in_ms = int(
            (rm.get_stage_runtime("agent act") + rm.get_stage_runtime("agent update"))
            * 1000
        )
        metrics.update(
            {
                f"runtime {stage_name}": value
                for stage_name, value in rm.get_stage_runtimes().items()
            }
        )
        metrics["runtime total"] = rm.get_total_runtime()
        metrics["runtime agent total in ms"] = runtime_agent_total_in_ms
        metrics["episode"] = episode
        metrics["episodic reward"] = episodic_reward

        with RuntimeMeter("log") as rm:
            # Log on WandB
            if do_wandb:
                wandb.log(metrics, step=episode)
            # Log on Tensorboard
            for metric_name, metric_value in metrics.items():
                if do_tb:
                    tb_writer.add_scalar(
                        tag=f"metrics/{metric_name}",
                        scalar_value=metric_value,
                        global_step=episode,
                    )
            # Log on CLI
            if do_cli and (episode % cli_frequency_episode == 0):
                print(f"Metric results at episode {episode}: {metrics}")

    # Finish the WandB run.
    if do_wandb:
        run.finish()


if __name__ == "__main__":
    with cProfile.Profile() as pr:
        main()
    pr.dump_stats("logs/profile_stats.prof")
    print("\nProfile stats dumped to profile_stats.prof")
    print(
        "You can visualize the profile stats using snakeviz by running 'snakeviz logs/profile_stats.prof'"
    )<|MERGE_RESOLUTION|>--- conflicted
+++ resolved
@@ -25,8 +25,6 @@
 from environments import env_name_to_EnvClass
 from algorithms import algo_name_to_AlgoClass
 
-<<<<<<< HEAD
-=======
 
 def try_render(
     env: BaseOREnvironment,
@@ -56,7 +54,6 @@
     time.sleep(render_config["delay"])
 
 
->>>>>>> c6d8fcc8
 @hydra.main(config_path="configs", config_name="config_default.yaml")
 def main(config: DictConfig):
     """The main function of the project. It initializes the environment and the algorithm, then runs the training loop.
